#  Numenta Platform for Intelligent Computing (NuPIC)
#  Copyright (C) 2019, Numenta, Inc.  Unless you have an agreement
#  with Numenta, Inc., for a separate license for this software code, the
#  following terms and conditions apply:
#
#  This program is free software: you can redistribute it and/or modify
#  it under the terms of the GNU Affero Public License version 3 as
#  published by the Free Software Foundation.
#
#  This program is distributed in the hope that it will be useful,
#  but WITHOUT ANY WARRANTY; without even the implied warranty of
#  MERCHANTABILITY or FITNESS FOR A PARTICULAR PURPOSE.
#  See the GNU Affero Public License for more details.
#
#  You should have received a copy of the GNU Affero Public License
#  along with this program.  If not, see http://www.gnu.org/licenses.
#
#  http://numenta.org/licenses/
#

import numpy as np
import torch.nn as nn


class StandardMLP(nn.Module):

    def __init__(self, input_size, num_classes,
                 hidden_sizes=(100, 100)):

        super().__init__()

        layers = [
            nn.Flatten(),
            nn.Linear(int(np.prod(input_size)), hidden_sizes[0]),
            nn.ReLU()
        ]
        for idx in range(1, len(hidden_sizes)):
            layers.extend([
                nn.Linear(hidden_sizes[idx - 1], hidden_sizes[idx]),
                nn.ReLU()
            ])
        layers.append(nn.Linear(hidden_sizes[-1], num_classes))

        self.classifier = nn.Sequential(*layers)

    def forward(self, x):
        return self.classifier(x)


class OmniglotCNN(nn.Module):

    def __init__(self, num_classes, **kwargs):

        super().__init__()

        self.features = nn.Sequential(
            *self.conv_block(1, 8, 5),  # 105 -> 53
            *self.conv_block(8, 16, 3),  # 53 - 27
            *self.conv_block(16, 32, 3),  # 27 - 14
            *self.conv_block(32, 64, 3),  # 14 - 7
            *self.conv_block(64, 128, 3),  # 7 - 4
            nn.AdaptiveAvgPool2d(1),
        )
        self.classifier = nn.Sequential(
            nn.Flatten(),
            nn.Linear(128, 100),
            nn.Linear(100, num_classes),
        )

    def forward(self, x):
        x = self.features(x)
        x = self.classifier(x)
        return x

    @classmethod
    def conv_block(cls, in_channels, out_channels, kernel_size):
        return [
            nn.Conv2d(in_channels, out_channels, kernel_size),
            nn.BatchNorm2d(out_channels),
            nn.MaxPool2d(2, 2),
            nn.ReLU(),
<<<<<<< HEAD
        ]
=======
        ]


class OMLNetwork(nn.Module):

    def __init__(self, num_classes, **kwargs):

        super().__init__()

        self.representation = nn.Sequential(
            *self.conv_block(1, 256, 3, 2, 0),
            *self.conv_block(256, 256, 3, 1, 0),
            *self.conv_block(256, 256, 3, 2, 0),
            *self.conv_block(256, 256, 3, 1, 0),
            *self.conv_block(256, 256, 3, 2, 0),
            *self.conv_block(256, 256, 3, 2, 0),
            nn.Flatten(),
        )
        self.adaptation = nn.Sequential(
            nn.Linear(2304, num_classes),
        )

        # apply Kaiming initialization
        for param in self.parameters():
            if param.ndim > 1:
                nn.init.kaiming_normal_(param)
            else:
                nn.init.zeros_(param)

    @classmethod
    def conv_block(cls, in_channels, out_channels, kernel_size, stride, padding):
        return [
            nn.Conv2d(
                in_channels=in_channels, out_channels=out_channels,
                kernel_size=kernel_size, stride=stride, padding=padding
            ),
            nn.ReLU(),
        ]

    @property
    def fast_params(self):
        return self.adaptation.parameters()

    @property
    def slow_params(self):
        return self.representation.parameters()

    def forward(self, x):
        x = self.representation(x)
        x = self.adaptation(x)
        return x


class MetaContinualLearningMLP(nn.Module):

    def __init__(self, input_size, num_classes,
                 hidden_sizes=(100, 100)):

        super().__init__()

        layers = [
            nn.Flatten(),
            nn.Linear(int(np.prod(input_size)), hidden_sizes[0]),
            nn.ReLU()
        ]
        for idx in range(1, len(hidden_sizes)):
            layers.extend([
                nn.Linear(hidden_sizes[idx - 1], hidden_sizes[idx]),
                nn.ReLU()
            ])
        self.representation = nn.Sequential(*layers)
        self.adaptation = nn.Linear(hidden_sizes[-1], num_classes)

    @property
    def slow_params(self):
        return self.representation.parameters()

    @property
    def fast_params(self):
        return self.adaptation.parameters()

    def forward(self, x):
        x = self.representation(x)
        x = self.adaptation(x)
        return x
>>>>>>> 9ac90b24
<|MERGE_RESOLUTION|>--- conflicted
+++ resolved
@@ -79,9 +79,6 @@
             nn.BatchNorm2d(out_channels),
             nn.MaxPool2d(2, 2),
             nn.ReLU(),
-<<<<<<< HEAD
-        ]
-=======
         ]
 
 
@@ -166,5 +163,4 @@
     def forward(self, x):
         x = self.representation(x)
         x = self.adaptation(x)
-        return x
->>>>>>> 9ac90b24
+        return x